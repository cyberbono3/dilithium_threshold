--- conflicted
+++ resolved
@@ -1,7 +1,3 @@
-<<<<<<< HEAD
-Experimental implementatino of [Crystals-Dilithium signature scheme](https://tches.iacr.org/index.php/TCHES/article/view/839/791)
-Work in progress
-=======
 
 # dilithium-threshold 
 
@@ -34,7 +30,6 @@
 - Available sets: Levels 2, 3, and 5 are defined as `DILITHIUM_L{2,3,5}_CONFIG` and can be selected with `SecurityLevel` or `DilithiumConfig::new(level)` (returns an error if an unsupported level is requested).
 - Tuning code: use `DilithiumConfig::for_level(SecurityLevel::Level3)` (or `.new(3)`) to retrieve parameters; consumers must thread the chosen config through any code that should differ from the defaults.
 - Tests guard that `DEFAULT_CONFIG` equals the Level 2 constants; `DEFAULT_SECURITY_LEVEL` is kept for compatibility but not consumed outside tests.
->>>>>>> 3b404362
 
 ## Examples
 
